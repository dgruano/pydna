--- conflicted
+++ resolved
@@ -1456,11 +1456,7 @@
         - For enzymes that cut twice, it checks that at least one possibility is valid
         """
 
-<<<<<<< HEAD
-        assert cutsite != None, "cutsite is None"
-=======
         assert cutsite is not None, "cutsite is None"
->>>>>>> 4eba2e07
 
         enz = cutsite[1]
         watson, crick, ovhg = self.get_cut_parameters(cutsite, True)
@@ -1495,11 +1491,8 @@
                 if self.circular:
                     end_of_recognition_site %= len(self)
                 recognition_site = self[start_of_recognition_site:end_of_recognition_site]
-<<<<<<< HEAD
+
                 if (len(recognition_site) == 0 or recognition_site.ovhg != 0 or recognition_site.watson_ovhg() != 0):
-=======
-                if len(recognition_site) == 0 or recognition_site.ovhg != 0 or recognition_site.watson_ovhg() != 0:
->>>>>>> 4eba2e07
                     return False
 
         return True
@@ -1558,7 +1551,7 @@
         """
 
         if len(enzymes) == 1 and isinstance(enzymes[0], _RestrictionBatch):
-<<<<<<< HEAD
+
                 # argument is probably a RestrictionBatch
                 enzymes = [e for e in enzymes[0]]
 
@@ -1705,154 +1698,6 @@
         A fragment produced by restriction is represented by a tuple of length 2 that
         may contain cutsites or `None`:
 
-=======
-            # argument is probably a RestrictionBatch
-            enzymes = [e for e in enzymes[0]]
-
-        enzymes = _flatten(enzymes)
-        out = list()
-        for e in enzymes:
-            # Positions of the cut on the watson strand. They are 1-based, so we subtract
-            # 1 to get 0-based positions
-            cuts_watson = [c - 1 for c in e.search(self, linear=(not self.circular))]
-
-            out += [((w, e.ovhg), e) for w in cuts_watson]
-
-        return sorted([cutsite for cutsite in out if self.cutsite_is_valid(cutsite)])
-
-    def left_end_position(self) -> Tuple[int, int]:
-        """The index in the full sequence of the watson and crick start positions.
-
-        full sequence (str(self)) for all three cases is AAA
-
-        ```
-        AAA              AA               AAT
-         TT             TTT               TTT
-        Returns (0, 1)  Returns (1, 0)    Returns (0, 0)
-        ```
-
-        """
-        if self.ovhg > 0:
-            return self.ovhg, 0
-        return 0, -self.ovhg
-
-    def right_end_position(self) -> Tuple[int, int]:
-        """The index in the full sequence of the watson and crick end positions.
-
-        full sequence (str(self)) for all three cases is AAA
-
-        ```
-        AAA               AA                   AAA
-        TT                TTT                  TTT
-        Returns (3, 2)    Returns (2, 3)       Returns (3, 3)
-        ```
-
-        """
-        if self.watson_ovhg() < 0:
-            return len(self) + self.watson_ovhg(), len(self)
-        return len(self), len(self) - self.watson_ovhg()
-
-    def get_cut_parameters(self, cut: tuple, is_left: bool):
-        """For a given cut expressed as ((cut_watson, ovhg), enz), returns
-        a tuple (cut_watson, cut_crick, ovhg).
-
-        - cut_watson: see get_cutsites docs
-        - cut_crick: equivalent of cut_watson in the crick strand
-        - ovhg: see get_cutsites docs
-
-        The cut can be None if it represents the left or right end of the sequence.
-        Then it will return the position of the watson and crick ends with respect
-        to the "full sequence". The `is_left` parameter is only used in this case.
-
-        """
-        if cut is not None:
-            watson, ovhg = cut[0]
-            crick = watson - ovhg
-            if self.circular:
-                crick %= len(self)
-            return watson, crick, ovhg
-
-        assert not self.circular, "Circular sequences should not have None cuts"
-
-        if is_left:
-            return *self.left_end_position(), self.ovhg
-        # In the right end, the overhang does not matter
-        return *self.right_end_position(), self.watson_ovhg()
-
-    def apply_cut(self, left_cut, right_cut):
-        """Extracts a subfragment of the sequence between two cuts.
-
-        For more detail see the documentation of get_cutsite_pairs.
-
-        Parameters
-        ----------
-        left_cut : Union[tuple[tuple[int,int], _RestrictionType], None]
-        right_cut: Union[tuple[tuple[int,int], _RestrictionType], None]
-
-        Returns
-        -------
-        Dseq
-
-        Examples
-        --------
-        >>> from Bio.Restriction import EcoRI
-        >>> from pydna.dseq import Dseq
-        >>> dseq = Dseq('aaGAATTCaaGAATTCaa')
-        >>> cutsites = dseq.get_cutsites([EcoRI])
-        >>> cutsites
-        [((3, -4), EcoRI), ((11, -4), EcoRI)]
-        >>> p1, p2, p3 = dseq.get_cutsite_pairs(cutsites)
-        >>> p1
-        (None, ((3, -4), EcoRI))
-        >>> dseq.apply_cut(*p1)
-        Dseq(-7)
-        aaG
-        ttCTTAA
-        >>> p2
-        (((3, -4), EcoRI), ((11, -4), EcoRI))
-        >>> dseq.apply_cut(*p2)
-        Dseq(-12)
-        AATTCaaG
-            GttCTTAA
-        >>> p3
-        (((11, -4), EcoRI), None)
-        >>> dseq.apply_cut(*p3)
-        Dseq(-7)
-        AATTCaa
-            Gtt
-
-        >>> dseq = Dseq('TTCaaGAA', circular=True)
-        >>> cutsites = dseq.get_cutsites([EcoRI])
-        >>> cutsites
-        [((6, -4), EcoRI)]
-        >>> pair = dseq.get_cutsite_pairs(cutsites)[0]
-        >>> pair
-        (((6, -4), EcoRI), ((6, -4), EcoRI))
-        >>> dseq.apply_cut(*pair)
-        Dseq(-12)
-        AATTCaaG
-            GttCTTAA
-
-        """
-        if _cuts_overlap(left_cut, right_cut, len(self)):
-            raise ValueError("Cuts overlap")
-
-        left_watson, left_crick, ovhg_left = self.get_cut_parameters(left_cut, True)
-        right_watson, right_crick, _ = self.get_cut_parameters(right_cut, False)
-        return Dseq(
-            str(self[left_watson:right_watson]),
-            # The line below could be easier to understand as _rc(str(self[left_crick:right_crick])), but it does not preserve the case
-            str(self.reverse_complement()[len(self) - right_crick : len(self) - left_crick]),
-            ovhg=ovhg_left,
-        )
-
-    def get_cutsite_pairs(self, cutsites):
-        """Returns pairs of cutsites that render the edges of the resulting fragments.
-
-        A fragment produced by restriction is represented by a tuple of length 2 that
-        may contain cutsites or `None`:
-
->>>>>>> 4eba2e07
             - Two cutsites: represents the extraction of a fragment between those two
               cutsites, in that orientation. To represent the opening of a circular
               molecule with a single cutsite, we put the same cutsite twice.
